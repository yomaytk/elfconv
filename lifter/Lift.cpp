/*
 * Copyright (c) 2018 Trail of Bits, Inc.
 *
 * Licensed under the Apache License, Version 2.0 (the "License");
 * you may not use this file except in compliance with the License.
 * You may obtain a copy of the License at
 *
 *     http://www.apache.org/licenses/LICENSE-2.0
 *
 * Unless required by applicable law or agreed to in writing, software
 * distributed under the License is distributed on an "AS IS" BASIS,
 * WITHOUT WARRANTIES OR CONDITIONS OF ANY KIND, either express or implied.
 * See the License for the specific language governing permissions and
 * limitations under the License.
 */

#if defined(__linux__)
#  include <signal.h>
#  include <utils/Util.h>
#  include <utils/elfconv.h>
#endif

#include "Lift.h"
#include "MainLifter.h"
#include "TraceManager.h"

#include <llvm/IR/LegacyPassManager.h>
#include <llvm/Transforms/IPO/PassManagerBuilder.h>
#include <remill/BC/HelperMacro.h>
#include <remill/BC/Lifter.h>
#include <remill/BC/Optimizer.h>
#include <utils/Util.h>
DEFINE_string(bc_out, "", "Name of the file in which to place the generated bitcode.");

DEFINE_string(os, REMILL_OS,
              "Operating system name of the code being "
              "translated. Valid OSes: linux, macos, windows, solaris.");
DEFINE_string(arch, REMILL_ARCH,
              "Architecture of the code being translated. "
              "Valid architectures: x86, amd64 (with or without "
              "`_avx` or `_avx512` appended), aarch64, aarch32");
DEFINE_string(target_elf, "DUMMY_ELF", "Name of the target ELF binary");
DEFINE_string(dbg_fun_cfg, "", "Function Name of the debug target");
DEFINE_string(bitcode_path, "", "Function Name of the debug target");

extern "C" void debug_stream_out_sigaction(int sig, siginfo_t *info, void *ctx) {
  std::cout << remill::ECV_DEBUG_STREAM.str();
  std::cout << "(Custom) Segmantation Fault." << std::endl;
  exit(EXIT_FAILURE);
}

void lift_set_sigaction() {
#if defined(__linux__)
  struct sigaction segv_action;
  segv_action.sa_flags = SA_SIGINFO;
  segv_action.sa_sigaction = debug_stream_out_sigaction;
  if (sigaction(SIGSEGV, &segv_action, NULL) < 0) {
    elfconv_runtime_error("sigaction for SIGSEGV failed.\n");
  }
#endif
}

int main(int argc, char *argv[]) {
  // set custom signal handler for SIGSEGV.
  lift_set_sigaction();
  google::ParseCommandLineFlags(&argc, &argv, true);
  google::InitGoogleLogging(argv[0]);

  AArch64TraceManager manager(FLAGS_target_elf);
  manager.SetELFData();

  llvm::LLVMContext context;
  auto os_name = remill::GetOSName(REMILL_OS);
  auto arch_name = remill::GetArchName(FLAGS_arch);
  auto arch =
      remill::Arch::Build(&context, os_name, arch_name);  // arch = std::unique_ptr<AArch64Arch>
  auto module = FLAGS_bitcode_path.empty()
                    ? remill::LoadArchSemantics(arch.get())
                    : remill::LoadArchSemantics(arch.get(), {FLAGS_bitcode_path.c_str()});

  remill::IntrinsicTable intrinsics(module.get());
  MainLifter main_lifter(arch.get(), &manager);
  main_lifter.SetRuntimeManagerClass();

  std::unordered_map<uint64_t, const char *> addr_fn_map;

#if defined(LIFT_DEBUG)
  std::cout << "[\033[32mINFO\033[0m] DEBUG MODE ON." << std::endl;
#endif

  /* target function control flow */
<<<<<<< HEAD
  std::unordered_map<uint64_t, bool> control_flow_debug_list = {{0x423360, true}};
=======
  std::set<uint64_t> control_flow_debug_fnvma_set = {0x423360};
>>>>>>> 5f29035f
  if (!FLAGS_dbg_fun_cfg.empty()) {
    for (auto &[fn_addr, dasm_func] : manager.disasm_funcs) {
      /* append the address of necesarry debug function */
      if (strncmp(dasm_func.func_name.substr(0, FLAGS_dbg_fun_cfg.length() + 4).c_str(),
                  (FLAGS_dbg_fun_cfg + "_____").c_str(), FLAGS_dbg_fun_cfg.length() + 4) == 0) {
        control_flow_debug_fnvma_set.insert(fn_addr);
        break;
      }
    }
  }
<<<<<<< HEAD
  main_lifter.SetControlFlowDebugList(control_flow_debug_list);
=======
  main_lifter.SetControlFlowDebugList(control_flow_debug_fnvma_set);
>>>>>>> 5f29035f
  /* declare debug function */
  main_lifter.DeclareDebugFunction();
  /* declare helper function for lifted LLVM bitcode */
  main_lifter.DeclareHelperFunction();
  // set global register names
  main_lifter.SetRegisterNames();

  /* lift every disassembled function */
  for (const auto &[addr, dasm_func] : manager.disasm_funcs) {
    if (!main_lifter.Lift(dasm_func.vma, dasm_func.func_name.c_str()))
      elfconv_runtime_error("[ERROR] Failed to Lift \"%s\"\n", dasm_func.func_name.c_str());
    addr_fn_map[addr] = dasm_func.func_name.c_str();
    /* set function attributes */
    auto lifted_fn = manager.GetLiftedTraceDefinition(dasm_func.vma);
    lifted_fn->setName(dasm_func.func_name.c_str());
  }

  // Optimize the generated LLVM IR.
  main_lifter.Optimize();

  /* set entry function of lifted function */
  if (manager.entry_func_lifted_name.empty())
    elfconv_runtime_error("[ERROR] We couldn't find entry function.\n");
  else
    main_lifter.SetEntryPoint(manager.entry_func_lifted_name);
  /* set ELF header info */
  main_lifter.SetELFPhdr(manager.elf_obj.e_phent, manager.elf_obj.e_phnum, manager.elf_obj.e_ph);
  /* set lifted function pointer table (necessary for indirect call) */
  main_lifter.SetLiftedFunPtrTable(addr_fn_map);
#if defined(LIFT_CALLSTACK_DEBUG)
  /* debug call stack */
  main_lifter.SetFuncSymbolNameTable(addr_fn_map);
#endif
  /* set Platform name (FIXME) */
  main_lifter.SetPlatform("aarch64");
  /* set entry point */
  main_lifter.SetEntryPC(manager.entry_point);
  /* set data section */
  main_lifter.SetDataSections(manager.elf_obj.sections);
  /* set block address data */
  main_lifter.SetBlockAddressData(
      manager.g_block_address_ptrs_array, manager.g_block_address_vmas_array,
      manager.g_block_address_size_array, manager.g_block_address_fn_vma_array);

  /* generate LLVM bitcode file */
  auto host_arch = remill::Arch::Build(&context, os_name, remill::GetArchName(REMILL_ARCH));
  host_arch->PrepareModule(module.get());
  remill::StoreModuleToFile(module.get(), FLAGS_bc_out);

  printf("[\033[32mINFO\033[0m] Lift Done.\n");
  return 0;
}<|MERGE_RESOLUTION|>--- conflicted
+++ resolved
@@ -89,11 +89,7 @@
 #endif
 
   /* target function control flow */
-<<<<<<< HEAD
-  std::unordered_map<uint64_t, bool> control_flow_debug_list = {{0x423360, true}};
-=======
   std::set<uint64_t> control_flow_debug_fnvma_set = {0x423360};
->>>>>>> 5f29035f
   if (!FLAGS_dbg_fun_cfg.empty()) {
     for (auto &[fn_addr, dasm_func] : manager.disasm_funcs) {
       /* append the address of necesarry debug function */
@@ -104,11 +100,7 @@
       }
     }
   }
-<<<<<<< HEAD
-  main_lifter.SetControlFlowDebugList(control_flow_debug_list);
-=======
   main_lifter.SetControlFlowDebugList(control_flow_debug_fnvma_set);
->>>>>>> 5f29035f
   /* declare debug function */
   main_lifter.DeclareDebugFunction();
   /* declare helper function for lifted LLVM bitcode */
