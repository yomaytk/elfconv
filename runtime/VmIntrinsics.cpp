--- conflicted
+++ resolved
@@ -240,11 +240,7 @@
 // observe the value change of runtime memory
 extern "C" void debug_memory_value_change(RuntimeManager *runtime_manager) {
   // step 1. set target vma
-<<<<<<< HEAD
-  static uint64_t target_vma = 0x499f98;
-=======
   static uint64_t target_vma = 0x499f18;
->>>>>>> 5f29035f
   if (0 == target_vma)
     return;
   static uint64_t old_value = 0;
