#pragma once

// #define LIFT_DEBUG 1
// #define LIFT_CALLSTACK_DEBUG 1
// #define LIFT_INSN_DEBUG 1
// #define LIFT_MEMORY_VALUE_CHANGE 1
// #define ELFCONV_SYSCALL_DEBUG 1
<<<<<<< HEAD
// #define WARNING_OUTPUT 1
=======
// #define WARNING_OUTPUT 1
// #define OPT_ALGO_DEBUG 1
// #define OPT_GEN_IR_DEBUG 1
// #define OPT_CALL_FUNC_DEBUG 1
// #define OPT_REAL_REGS_DEBUG 1
>>>>>>> db9c886a
<|MERGE_RESOLUTION|>--- conflicted
+++ resolved
@@ -5,12 +5,9 @@
 // #define LIFT_INSN_DEBUG 1
 // #define LIFT_MEMORY_VALUE_CHANGE 1
 // #define ELFCONV_SYSCALL_DEBUG 1
-<<<<<<< HEAD
-// #define WARNING_OUTPUT 1
-=======
+
 // #define WARNING_OUTPUT 1
 // #define OPT_ALGO_DEBUG 1
 // #define OPT_GEN_IR_DEBUG 1
 // #define OPT_CALL_FUNC_DEBUG 1
-// #define OPT_REAL_REGS_DEBUG 1
->>>>>>> db9c886a
+// #define OPT_REAL_REGS_DEBUG 1