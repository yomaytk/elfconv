--- conflicted
+++ resolved
@@ -550,8 +550,6 @@
     CHECK(write_regs.size() == 1);
   }
 
-<<<<<<< HEAD
-=======
   // Insert the instruction which explains the latest specified register.
   for (std::size_t i = 0; i < write_regs.size(); i++) {
     if (IGNORE_WRITE_TO_WZR_ORDER == write_regs[i].first.number ||
@@ -589,7 +587,6 @@
         updated_ecv_reg, std::make_tuple(updated_ecv_reg_class, updated_addr_value, 0));
   }
 
->>>>>>> db9c886a
   // End an atomic block.
   // (FIXME) In the current design, we don't consider the atomic instructions.
   if (arch_inst.is_atomic_read_modify_write) {
